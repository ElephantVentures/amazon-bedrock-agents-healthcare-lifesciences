--- conflicted
+++ resolved
@@ -20,15 +20,11 @@
 <https://aws.amazon.com/blogs/machine-learning/accelerate-analysis-and-discovery-of-cancer-biomarkers-with-amazon-bedrock-agents/>
 
 ## Solution Overview
-<<<<<<< HEAD
+
 The multi-agent solution overview is illustrated below.
 
 ![architecture](multi_agent_collaboration/cancer_biomarker_discovery/images/architecture.jpg) 
-=======
 
-The multi-agent solution overview is illustrated below.
-![architecture](multi_agent_collaboration/cancer_biomarker_discovery/images/architecture.jpg)
->>>>>>> 2136c98b
 
 Details of how the underlying steps are orchestrated are illustrated in the diagram below:
 
@@ -41,8 +37,6 @@
 > [!IMPORTANT]  
 > Access to Amazon Bedrock foundation models (not granted by default). To gain access, follow the [official documentation](https://docs.aws.amazon.com/bedrock/latest/userguide/model-access.html).
 
-<<<<<<< HEAD
-
 1. Upload the `Infra_cfn.yaml` file from the [amazon-bedrock-agents-healthcare-lifesciences](https://github.com/aws-samples/amazon-bedrock-agents-healthcare-lifesciences) repository to AWS CloudFormation. (Details of how to create a stack are shown [here](https://docs.aws.amazon.com/AWSCloudFormation/latest/UserGuide/cfn-console-create-stack.html)).
 This template will set up:
 > [!WARNING]  
@@ -54,18 +48,7 @@
    - Knowledgebase
    - Streamlit UI frontend
    - React App UI frontend
-=======
-1. Upload the `Infra_cfn.yaml` file from the [amazon-bedrock-agents-cancer-biomarker-discovery](https://github.com/aws-samples/amazon-bedrock-agents-cancer-biomarker-discovery) repository to AWS CloudFormation. This template will set up:
 
-> [!WARNING]  
-> Launching this stack will create 2 VPCs (Infrastructure and UI).
-
-- Networking infrastructure (VPC, Subnets, etc.)
-- Amazon Redshift database
-- Bedrock Agent with Actions
-- Knowledgebase
-- Streamlit UI frontend
->>>>>>> 2136c98b
 
 2. Deploy the `Infra_cfn.yaml` template:
    - Default parameter values can remain unchanged
